--- conflicted
+++ resolved
@@ -1,23 +1,12 @@
 # -*- coding: utf-8 -*-
 
-from spotipy import (
-    CLIENT_CREDS_ENV_VARS as CCEV,
-    prompt_for_user_token,
-    Spotify,
-    SpotifyException,
-)
 import os
 import sys
 import unittest
 
 import requests
-<<<<<<< HEAD
 from spotipy.client import SpotifyException
 from spotipy.oauth2 import SpotifyClientCredentials
-=======
-
-sys.path.insert(0, os.path.abspath(os.pardir))
->>>>>>> 7229cc4e
 
 
 class TestSpotipy(unittest.TestCase):
@@ -47,29 +36,10 @@
 
     bad_id = 'BAD_ID'
 
-<<<<<<< HEAD
+
     def setUp(self):
         client_credentials_manager = SpotifyClientCredentials()
         self.spotify = spotipy.Spotify(client_credentials_manager=client_credentials_manager)
-=======
-    @classmethod
-    def setUpClass(self):
-        missing = list(filter(lambda var: not os.getenv(CCEV[var]), CCEV))
-
-        if missing:
-            raise Exception(
-                ('Please set the client credentials for the test '
-                 'the following environment variables: {}').format(
-                    CCEV.values()))
-
-        self.username = os.getenv(CCEV['client_username'])
-
-        self.scope = 'user-library-read'
-
-        self.token = prompt_for_user_token(self.username, scope=self.scope)
-
-        self.spotify = Spotify(auth=self.token)
->>>>>>> 7229cc4e
 
     def test_artist_urn(self):
         artist = self.spotify.artist(self.radiohead_urn)
@@ -169,20 +139,13 @@
         self.assertTrue(found)
 
     def test_search_timeout(self):
-<<<<<<< HEAD
         client_credentials_manager = SpotifyClientCredentials()
         sp = spotipy.Spotify(client_credentials_manager=client_credentials_manager, requests_timeout=.1)
-=======
-        sp = Spotify(auth=self.token, requests_timeout=.01)
->>>>>>> 7229cc4e
+
         try:
             sp.search(q='my*', type='track')
             self.assertTrue(False, 'unexpected search timeout')
-<<<<<<< HEAD
         except requests.exceptions.Timeout:
-=======
-        except requests.Timeout:
->>>>>>> 7229cc4e
             self.assertTrue(True, 'expected search timeout')
 
     def test_album_search(self):
@@ -219,7 +182,6 @@
     def test_custom_requests_session(self):
         sess = requests.Session()
         sess.headers["user-agent"] = "spotipy-test"
-<<<<<<< HEAD
         client_credentials_manager = SpotifyClientCredentials()
         with_custom_session = spotipy.Spotify(client_credentials_manager=client_credentials_manager, requests_session=sess)
         self.assertTrue(with_custom_session.user(user="akx")["uri"] == "spotify:user:akx")
@@ -231,23 +193,6 @@
         self.assertFalse(isinstance(with_no_session._session, Session))
         self.assertTrue(with_no_session.user(user="akx")["uri"] == "spotify:user:akx")
 
-=======
-        with_custom_session = Spotify(auth=self.token, requests_session=sess)
-        self.assertTrue(
-            with_custom_session.user(
-                user="akx")["uri"] == "spotify:user:akx")
-        sess.close()
-
-    def test_force_no_requests_session(self):
-        with_no_session = Spotify(auth=self.token, requests_session=False)
-        self.assertFalse(
-            isinstance(
-                with_no_session._session,
-                requests.Session))
-        self.assertTrue(with_no_session.user(user="akx")
-                        ["uri"] == "spotify:user:akx")
->>>>>>> 7229cc4e
-
 
 '''
     Need tests for:
